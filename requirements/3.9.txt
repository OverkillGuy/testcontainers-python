--- conflicted
+++ resolved
@@ -79,15 +79,9 @@
     # via flake8
 flake8==3.7.9
     # via -r requirements.in
-<<<<<<< HEAD
-google-api-core[grpc]==2.7.2
-    # via google-cloud-pubsub
-google-auth==2.6.5
-=======
 google-api-core[grpc]==2.7.3
     # via google-cloud-pubsub
 google-auth==2.6.6
->>>>>>> 85bc0300
     # via google-api-core
 google-cloud-pubsub==1.7.1
     # via testcontainers
@@ -221,15 +215,11 @@
     #   python-keycloak
     #   sphinx
 rsa==4.8
-<<<<<<< HEAD
     # via
     #   google-auth
     #   python-jose
-=======
-    # via google-auth
 scramp==1.4.1
     # via pg8000
->>>>>>> 85bc0300
 selenium==4.1.3
     # via testcontainers
 six==1.16.0
